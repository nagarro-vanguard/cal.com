--- conflicted
+++ resolved
@@ -1,9 +1,7 @@
 import type { NextApiRequest, NextApiResponse } from "next";
 
-// import prisma from "@calcom/prisma";
 import { withMiddleware } from "@lib/helpers/withMiddleware";
 import type { BookingResponse } from "@lib/types";
-import { isAdminGuard } from "@lib/utils/isAdmin";
 import { schemaBookingEditBodyParams, schemaBookingReadPublic } from "@lib/validations/booking";
 import {
   schemaQueryIdParseInt,
@@ -11,11 +9,7 @@
 } from "@lib/validations/shared/queryIdTransformParseInt";
 
 export async function bookingById(
-<<<<<<< HEAD
-  { method, query, body, userId, prisma }: NextApiRequest,
-=======
-  { method, query, body, userId, isAdmin }: NextApiRequest,
->>>>>>> 8f0d1f8c
+  { method, query, body, userId, prisma, isAdmin }: NextApiRequest,
   res: NextApiResponse<BookingResponse>
 ) {
   const safeQuery = schemaQueryIdParseInt.safeParse(query);
@@ -29,10 +23,6 @@
   });
   if (!userWithBookings) throw new Error("User not found");
   const userBookingIds = userWithBookings.bookings.map((booking: { id: number }) => booking.id).flat();
-<<<<<<< HEAD
-  const isAdmin = await isAdminGuard(userId);
-=======
->>>>>>> 8f0d1f8c
 
   if (!isAdmin) {
     if (!userBookingIds.includes(safeQuery.data.id)) res.status(401).json({ message: "Unauthorized" });
